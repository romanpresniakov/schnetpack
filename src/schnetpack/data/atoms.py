--- conflicted
+++ resolved
@@ -280,13 +280,8 @@
                         'at {}'.format(self.dbpath))
         else:
             logger.info('Starting download')
-<<<<<<< HEAD
-            folder = os.path.dirname(self.dbpath)
-            if not os.path.exists(folder) and folder not in ['', '.']:
-=======
             folder = os.path.dirname(os.path.abspath(self.dbpath))
             if not os.path.exists(folder):
->>>>>>> 4daa274b
                 os.makedirs(folder)
             self._download()
 
